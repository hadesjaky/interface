import { darken } from 'polished'
import { Check, ChevronDown } from 'react-feather'
import { Button as RebassButton, ButtonProps as ButtonPropsOriginal } from 'rebass/styled-components'
import styled, { DefaultTheme, useTheme } from 'styled-components/macro'

import { RowBetween } from '../Row'

export { default as LoadingButtonSpinner } from './LoadingButtonSpinner'

type ButtonProps = Omit<ButtonPropsOriginal, 'css'>

const ButtonOverlay = styled.div`
  background-color: transparent;
  bottom: 0;
  border-radius: 16px;
  height: 100%;
  left: 0;
  position: absolute;
  right: 0;
  top: 0;
  transition: 150ms ease background-color;
  width: 100%;
`
type BaseButtonProps = {
  padding?: string
  width?: string
  $borderRadius?: string
  altDisabledStyle?: boolean
} & ButtonProps

export const BaseButton = styled(RebassButton)<BaseButtonProps>`
  padding: ${({ padding }) => padding ?? '16px'};
  width: ${({ width }) => width ?? '100%'};
  font-weight: 500;
  text-align: center;
  border-radius: ${({ $borderRadius }) => $borderRadius ?? '20px'};
  outline: none;
  border: 1px solid transparent;
  color: ${({ theme }) => theme.textPrimary};
  text-decoration: none;
  display: flex;
  justify-content: center;
  flex-wrap: nowrap;
  align-items: center;
  cursor: pointer;
  position: relative;
  z-index: 1;
  &:disabled {
    opacity: 50%;
    cursor: auto;
    pointer-events: none;
  }

  will-change: transform;
  transition: transform 450ms ease;
  transform: perspective(1px) translateZ(0);

  > * {
    user-select: none;
  }

  > a {
    text-decoration: none;
  }
`

export const ButtonPrimary = styled(BaseButton)`
  background-color: ${({ theme }) => theme.accentAction};
  font-size: 20px;
  font-weight: 600;
  padding: 16px;
  color: ${({ theme }) => theme.accentTextLightPrimary};
  &:focus {
    box-shadow: 0 0 0 1pt ${({ theme }) => darken(0.05, theme.accentAction)};
    background-color: ${({ theme }) => darken(0.05, theme.accentAction)};
  }
  &:hover {
    background-color: ${({ theme }) => darken(0.05, theme.accentAction)};
  }
  &:active {
    box-shadow: 0 0 0 1pt ${({ theme }) => darken(0.1, theme.accentAction)};
    background-color: ${({ theme }) => darken(0.1, theme.accentAction)};
  }
  &:disabled {
    background-color: ${({ theme, altDisabledStyle, disabled }) =>
      altDisabledStyle ? (disabled ? theme.accentAction : theme.backgroundInteractive) : theme.backgroundInteractive};
    color: ${({ altDisabledStyle, disabled, theme }) =>
      altDisabledStyle ? (disabled ? theme.white : theme.textSecondary) : theme.textSecondary};
    cursor: auto;
    box-shadow: none;
    border: 1px solid transparent;
    outline: none;
  }
`

export const SmallButtonPrimary = styled(ButtonPrimary)`
  width: auto;
  font-size: 16px;
  padding: 10px 16px;
  border-radius: 12px;
`

const BaseButtonLight = styled(BaseButton)`
  background-color: ${({ theme }) => theme.accentActionSoft};
  color: ${({ theme }) => theme.accentAction};
  font-size: 20px;
  font-weight: 600;

  &:focus {
    box-shadow: 0 0 0 1pt ${({ theme, disabled }) => !disabled && theme.accentActionSoft};
    background-color: ${({ theme, disabled }) => !disabled && theme.accentActionSoft};
  }
  &:hover {
    background-color: ${({ theme, disabled }) => !disabled && theme.accentActionSoft};
  }
  &:active {
    box-shadow: 0 0 0 1pt ${({ theme, disabled }) => !disabled && theme.accentActionSoft};
    background-color: ${({ theme, disabled }) => !disabled && theme.accentActionSoft};
  }

  :hover {
    ${ButtonOverlay} {
      background-color: ${({ theme }) => theme.stateOverlayHover};
    }
  }

  :active {
    ${ButtonOverlay} {
      background-color: ${({ theme }) => theme.stateOverlayPressed};
    }
  }

  :disabled {
    opacity: 0.4;
    :hover {
      cursor: auto;
      background-color: transparent;
      box-shadow: none;
      border: 1px solid transparent;
      outline: none;
    }
  }
`

export const ButtonGray = styled(BaseButton)`
  background-color: ${({ theme }) => theme.deprecated_bg1};
  color: ${({ theme }) => theme.textSecondary};
  font-size: 16px;
  font-weight: 500;

  &:hover {
    background-color: ${({ theme, disabled }) => !disabled && darken(0.05, theme.backgroundInteractive)};
  }
  &:active {
    background-color: ${({ theme, disabled }) => !disabled && darken(0.1, theme.backgroundInteractive)};
  }
`

export const ButtonSecondary = styled(BaseButton)`
  border: 1px solid ${({ theme }) => theme.deprecated_primary4};
  color: ${({ theme }) => theme.accentAction};
  background-color: transparent;
  font-size: 16px;
  border-radius: 12px;
  padding: ${({ padding }) => (padding ? padding : '10px')};

  &:focus {
    box-shadow: 0 0 0 1pt ${({ theme }) => theme.deprecated_primary4};
    border: 1px solid ${({ theme }) => theme.deprecated_primary3};
  }
  &:hover {
    border: 1px solid ${({ theme }) => theme.deprecated_primary3};
  }
  &:active {
    box-shadow: 0 0 0 1pt ${({ theme }) => theme.deprecated_primary4};
    border: 1px solid ${({ theme }) => theme.deprecated_primary3};
  }
  &:disabled {
    opacity: 50%;
    cursor: auto;
  }
  a:hover {
    text-decoration: none;
  }
`

export const ButtonOutlined = styled(BaseButton)`
  border: 1px solid ${({ theme }) => theme.backgroundOutline};
  background-color: transparent;
  color: ${({ theme }) => theme.textPrimary};
  &:focus {
    box-shadow: 0 0 0 1px ${({ theme }) => theme.deprecated_bg4};
  }
  &:hover {
    box-shadow: 0 0 0 1px ${({ theme }) => theme.textTertiary};
  }
  &:active {
    box-shadow: 0 0 0 1px ${({ theme }) => theme.deprecated_bg4};
  }
  &:disabled {
    opacity: 50%;
    cursor: auto;
  }
`

export const ButtonYellow = styled(BaseButton)`
  background-color: ${({ theme }) => theme.accentWarningSoft};
  color: ${({ theme }) => theme.accentWarning};
  &:focus {
    background-color: ${({ theme }) => theme.accentWarningSoft};
  }
  &:hover {
    background: ${({ theme }) => theme.stateOverlayHover};
    mix-blend-mode: normal;
  }
  &:active {
    background-color: ${({ theme }) => theme.accentWarningSoft};
  }
  &:disabled {
    background-color: ${({ theme }) => theme.accentWarningSoft};
    opacity: 60%;
    cursor: auto;
  }
`

export const ButtonEmpty = styled(BaseButton)`
  background-color: transparent;
  color: ${({ theme }) => theme.accentAction};
  display: flex;
  justify-content: center;
  align-items: center;

  &:focus {
    text-decoration: underline;
  }
  &:hover {
    text-decoration: none;
  }
  &:active {
    text-decoration: none;
  }
  &:disabled {
    opacity: 50%;
    cursor: auto;
  }
`

export const ButtonText = styled(BaseButton)`
  padding: 0;
  width: fit-content;
  background: none;
  text-decoration: none;
  &:focus {
    text-decoration: underline;
  }
  &:hover {
    opacity: 0.9;
  }
  &:active {
    text-decoration: underline;
  }
  &:disabled {
    opacity: 50%;
    cursor: auto;
  }
`

const ButtonConfirmedStyle = styled(BaseButton)`
  background-color: ${({ theme }) => theme.deprecated_bg3};
  color: ${({ theme }) => theme.textPrimary};
  /* border: 1px solid ${({ theme }) => theme.accentSuccess}; */

  &:disabled {
    opacity: 50%;
    background-color: ${({ theme }) => theme.backgroundInteractive};
    color: ${({ theme }) => theme.textSecondary};
    cursor: auto;
  }
`

const ButtonErrorStyle = styled(BaseButton)`
  background-color: ${({ theme }) => theme.accentFailure};
  border: 1px solid ${({ theme }) => theme.accentFailure};

  &:focus {
    box-shadow: 0 0 0 1pt ${({ theme }) => darken(0.05, theme.accentFailure)};
    background-color: ${({ theme }) => darken(0.05, theme.accentFailure)};
  }
  &:hover {
    background-color: ${({ theme }) => darken(0.05, theme.accentFailure)};
  }
  &:active {
    box-shadow: 0 0 0 1pt ${({ theme }) => darken(0.1, theme.accentFailure)};
    background-color: ${({ theme }) => darken(0.1, theme.accentFailure)};
  }
  &:disabled {
    opacity: 50%;
    cursor: auto;
    box-shadow: none;
    background-color: ${({ theme }) => theme.accentFailure};
    border: 1px solid ${({ theme }) => theme.accentFailure};
  }
`

export function ButtonConfirmed({
  confirmed,
  altDisabledStyle,
  ...rest
}: { confirmed?: boolean; altDisabledStyle?: boolean } & ButtonProps) {
  if (confirmed) {
    return <ButtonConfirmedStyle {...rest} />
  } else {
    return <ButtonPrimary {...rest} altDisabledStyle={altDisabledStyle} />
  }
}

export function ButtonError({ error, ...rest }: { error?: boolean } & ButtonProps) {
  if (error) {
    return <ButtonErrorStyle {...rest} />
  } else {
    return <ButtonPrimary {...rest} />
  }
}

export function ButtonDropdown({ disabled = false, children, ...rest }: { disabled?: boolean } & ButtonProps) {
  return (
    <ButtonPrimary {...rest} disabled={disabled}>
      <RowBetween>
        <div style={{ display: 'flex', alignItems: 'center' }}>{children}</div>
        <ChevronDown size={24} />
      </RowBetween>
    </ButtonPrimary>
  )
}

export function ButtonDropdownLight({ disabled = false, children, ...rest }: { disabled?: boolean } & ButtonProps) {
  return (
    <ButtonOutlined {...rest} disabled={disabled}>
      <RowBetween>
        <div style={{ display: 'flex', alignItems: 'center' }}>{children}</div>
        <ChevronDown size={24} />
      </RowBetween>
    </ButtonOutlined>
  )
}

const ActiveOutlined = styled(ButtonOutlined)`
  border: 1px solid;
  border-color: ${({ theme }) => theme.accentAction};
`

const Circle = styled.div`
  height: 17px;
  width: 17px;
  border-radius: 50%;
  background-color: ${({ theme }) => theme.accentAction};
  display: flex;
  align-items: center;
  justify-content: center;
`

const CheckboxWrapper = styled.div`
  width: 20px;
  padding: 0 10px;
  position: absolute;
  top: 11px;
  right: 15px;
`

const ResponsiveCheck = styled(Check)`
  size: 13px;
`

export function ButtonRadioChecked({ active = false, children, ...rest }: { active?: boolean } & ButtonProps) {
  const theme = useTheme()

  if (!active) {
    return (
      <ButtonOutlined $borderRadius="12px" padding="12px 8px" {...rest}>
        <RowBetween>{children}</RowBetween>
      </ButtonOutlined>
    )
  } else {
    return (
      <ActiveOutlined {...rest} padding="12px 8px" $borderRadius="12px">
        <RowBetween>
          {children}
          <CheckboxWrapper>
            <Circle>
              <ResponsiveCheck size={13} stroke={theme.white} />
            </Circle>
          </CheckboxWrapper>
        </RowBetween>
      </ActiveOutlined>
    )
  }
}

export enum ButtonSize {
  small,
  medium,
  large,
}
export enum ButtonEmphasis {
  high,
  promotional,
  highSoft,
  medium,
  low,
  warning,
  destructive,
}
interface BaseThemeButtonProps {
  size: ButtonSize
  emphasis: ButtonEmphasis
}

function pickThemeButtonBackgroundColor({ theme, emphasis }: { theme: DefaultTheme; emphasis: ButtonEmphasis }) {
  switch (emphasis) {
    case ButtonEmphasis.high:
      return theme.accentAction
    case ButtonEmphasis.promotional:
      return theme.accentTextLightPrimary
    case ButtonEmphasis.highSoft:
      return theme.accentActionSoft
    case ButtonEmphasis.low:
      return 'transparent'
    case ButtonEmphasis.warning:
      return theme.accentWarningSoft
    case ButtonEmphasis.destructive:
      return theme.accentCritical
    case ButtonEmphasis.medium:
    default:
      return theme.backgroundInteractive
  }
}
function pickThemeButtonFontSize({ size }: { size: ButtonSize }) {
  switch (size) {
    case ButtonSize.large:
      return '20px'
    case ButtonSize.medium:
      return '16px'
    case ButtonSize.small:
      return '14px'
    default:
      return '16px'
  }
}
function pickThemeButtonLineHeight({ size }: { size: ButtonSize }) {
  switch (size) {
    case ButtonSize.large:
      return '24px'
    case ButtonSize.medium:
      return '20px'
    case ButtonSize.small:
      return '16px'
    default:
      return '20px'
  }
}
function pickThemeButtonPadding({ size }: { size: ButtonSize }) {
  switch (size) {
    case ButtonSize.large:
      return '16px'
    case ButtonSize.medium:
      return '10px 12px'
    case ButtonSize.small:
      return '8px'
    default:
      return '10px 12px'
  }
}
function pickThemeButtonTextColor({ theme, emphasis }: { theme: DefaultTheme; emphasis: ButtonEmphasis }) {
  switch (emphasis) {
    case ButtonEmphasis.high:
    case ButtonEmphasis.promotional:
      return theme.accentTextLightPrimary
    case ButtonEmphasis.highSoft:
      return theme.accentAction
    case ButtonEmphasis.low:
      return theme.textSecondary
    case ButtonEmphasis.warning:
      return theme.accentWarning
    case ButtonEmphasis.destructive:
      return theme.accentTextDarkPrimary
    case ButtonEmphasis.medium:
    default:
      return theme.textPrimary
  }
}
<<<<<<< HEAD
const ButtonOverlay = styled.div`
  background-color: transparent;
  bottom: 0;
  border-radius: inherit;
  height: 100%;
  left: 0;
  position: absolute;
  right: 0;
  top: 0;
  transition: 150ms ease background-color;
  width: 100%;
`
const BaseThemeButton = styled.button<BaseButtonProps>`
=======

const BaseThemeButton = styled.button<BaseThemeButtonProps>`
>>>>>>> c8086e3c
  align-items: center;
  background-color: ${pickThemeButtonBackgroundColor};
  border-radius: 16px;
  border: 0;
  color: ${pickThemeButtonTextColor};
  cursor: pointer;
  display: flex;
  flex-direction: row;
  font-size: ${pickThemeButtonFontSize};
  font-weight: 600;
  gap: 12px;
  justify-content: center;
  line-height: ${pickThemeButtonLineHeight};
  padding: ${pickThemeButtonPadding};
  position: relative;
  transition: 150ms ease opacity;
  user-select: none;

  :active {
    ${ButtonOverlay} {
      background-color: ${({ theme }) => theme.stateOverlayPressed};
    }
  }
  :focus {
    ${ButtonOverlay} {
      background-color: ${({ theme }) => theme.stateOverlayPressed};
    }
  }
  :hover {
    ${ButtonOverlay} {
      background-color: ${({ theme }) => theme.stateOverlayHover};
    }
  }
  :disabled {
    cursor: default;
    opacity: 0.6;
  }
  :disabled:active,
  :disabled:focus,
  :disabled:hover {
    ${ButtonOverlay} {
      background-color: transparent;
    }
  }
`

interface ThemeButtonProps extends React.ComponentPropsWithoutRef<'button'>, BaseThemeButtonProps {}

export const ThemeButton = ({ children, ...rest }: ThemeButtonProps) => {
  return (
    <BaseThemeButton {...rest}>
      <ButtonOverlay />
      {children}
    </BaseThemeButton>
  )
}

export const ButtonLight = ({ children, ...rest }: BaseButtonProps) => {
  return (
    <BaseButtonLight {...rest}>
      <ButtonOverlay />
      {children}
    </BaseButtonLight>
  )
}<|MERGE_RESOLUTION|>--- conflicted
+++ resolved
@@ -12,7 +12,7 @@
 const ButtonOverlay = styled.div`
   background-color: transparent;
   bottom: 0;
-  border-radius: 16px;
+  border-radius: inherit;
   height: 100%;
   left: 0;
   position: absolute;
@@ -21,6 +21,7 @@
   transition: 150ms ease background-color;
   width: 100%;
 `
+
 type BaseButtonProps = {
   padding?: string
   width?: string
@@ -488,24 +489,8 @@
       return theme.textPrimary
   }
 }
-<<<<<<< HEAD
-const ButtonOverlay = styled.div`
-  background-color: transparent;
-  bottom: 0;
-  border-radius: inherit;
-  height: 100%;
-  left: 0;
-  position: absolute;
-  right: 0;
-  top: 0;
-  transition: 150ms ease background-color;
-  width: 100%;
-`
-const BaseThemeButton = styled.button<BaseButtonProps>`
-=======
 
 const BaseThemeButton = styled.button<BaseThemeButtonProps>`
->>>>>>> c8086e3c
   align-items: center;
   background-color: ${pickThemeButtonBackgroundColor};
   border-radius: 16px;
